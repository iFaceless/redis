--- conflicted
+++ resolved
@@ -244,12 +244,9 @@
 
 /* Return the length of a ziplist, or UINT16_MAX if the length cannot be
  * determined without scanning the whole ziplist. */
-<<<<<<< HEAD
 // 返回 ziplist 长度，如果返回值为 UINT16_MAX 的话，那就需要扫描所有的 entries 才
 // 能确定长度了。
-=======
 // <zlbytes uint32_t><ztail uint32_t><zllen uint16_t>
->>>>>>> eddb0f28
 #define ZIPLIST_LENGTH(zl)      (*((uint16_t*)((zl)+sizeof(uint32_t)*2)))
 
 /* The size of a ziplist header: two 32 bit integers for the total
